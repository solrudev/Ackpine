--- conflicted
+++ resolved
@@ -4,11 +4,7 @@
 hidden-api-refine = "4.4.0"
 #noinspection UnusedVersionCatalogEntry
 kotlin-for-consumers = "2.1.21"
-<<<<<<< HEAD
-kotlin = "2.2.21"
-=======
 kotlin = "2.3.0"
->>>>>>> a0ddb047
 kotlin-ksp = "2.3.3"
 shizuku = "13.1.5"
 
